# 
# LSST Data Management System
# Copyright 2008, 2009, 2010, 2011 LSST Corporation.
# 
# This product includes software developed by the
# LSST Project (http://www.lsst.org/).
#
# This program is free software: you can redistribute it and/or modify
# it under the terms of the GNU General Public License as published by
# the Free Software Foundation, either version 3 of the License, or
# (at your option) any later version.
# 
# This program is distributed in the hope that it will be useful,
# but WITHOUT ANY WARRANTY; without even the implied warranty of
# MERCHANTABILITY or FITNESS FOR A PARTICULAR PURPOSE.  See the
# GNU General Public License for more details.
# 
# You should have received a copy of the LSST License Statement and 
# the GNU General Public License along with this program.  If not, 
# see <http://www.lsstcorp.org/LegalNotices/>.
#
import math

import lsst.daf.base as dafBase
import lsst.pex.config as pexConfig
import lsst.afw.detection as afwDet
import lsst.afw.table as afwTable
import lsst.meas.algorithms as measAlg
import lsst.pipe.base as pipeBase
from lsst.meas.photocal import PhotoCalTask
from .astrometry import AstrometryTask
from .repair import RepairTask
from .measurePsf import MeasurePsfTask

class InitialPsfConfig(pexConfig.Config):
    """Describes the initial PSF used for detection and measurement before we do PSF determination."""

    model = pexConfig.ChoiceField(
        dtype = str,
        doc = "PSF model type",
        default = "SingleGaussian",
        allowed = {
            "SingleGaussian": "Single Gaussian model",
            "DoubleGaussian": "Double Gaussian model",
        },
    )
    fwhm = pexConfig.Field(
        dtype = float,
        doc = "FWHM of PSF model (arcsec)",
        default = 1.0,
    )
    size = pexConfig.Field(
        dtype = int,
        doc = "Size of PSF model (pixels)",
        default = 15,
    )

class CalibrateConfig(pexConfig.Config):
    initialPsf = pexConfig.ConfigField(dtype=InitialPsfConfig, doc=InitialPsfConfig.__doc__)
    doBackground = pexConfig.Field(
        dtype = bool,
        doc = "Subtract background (after computing it, if not supplied)?",
        default = True,
    )
    doPsf = pexConfig.Field(
        dtype = bool,
        doc = "Perform PSF fitting?",
        default = True,
    )
    doComputeApCorr = pexConfig.Field(
        dtype = bool,
        doc = "Calculate the aperture correction?",
        default = True,
    )
    doAstrometry = pexConfig.Field(
        dtype = bool,
        doc = "Compute astrometric solution?",
        default = True,
    )
    doPhotoCal = pexConfig.Field(
        dtype = bool,
        doc = "Compute photometric zeropoint?",
        default = True,
    )
    background = pexConfig.ConfigField(
        dtype = measAlg.estimateBackground.ConfigClass,
        doc = "Background estimation configuration"
        )
    repair       = pexConfig.ConfigurableField(target = RepairTask, doc = "")
    detection    = pexConfig.ConfigurableField(
        target = measAlg.SourceDetectionTask,
        doc = "Initial (high-threshold) detection phase for calibration",
    )
    initialMeasurement = pexConfig.ConfigurableField(
        target = measAlg.SourceMeasurementTask,
        doc = "Initial measurements used to feed PSF determination and aperture correction determination",
    )
    measurePsf   = pexConfig.ConfigurableField(target = MeasurePsfTask, doc = "")
    measurement = pexConfig.ConfigurableField(
        target = measAlg.SourceMeasurementTask,
        doc = "Post-PSF-determination measurements used to feed other calibrations",
    )
    computeApCorr = pexConfig.ConfigField(dtype = measAlg.ApertureCorrectionConfig,
                                          doc = measAlg.ApertureCorrectionConfig.__doc__)
    astrometry    = pexConfig.ConfigurableField(target = AstrometryTask, doc = "")
    photocal      = pexConfig.ConfigurableField(target = PhotoCalTask, doc="")

    def validate(self):
        pexConfig.Config.validate(self)
        if self.doPsf and (self.doPhotoCal or self.doComputeApCorr or self.doAstrometry):
            if self.initialMeasurement.prefix == self.measurement.prefix:
                raise ValueError("CalibrateConfig.initialMeasurement and CalibrateConfig.measurement "\
                                     "have the same prefix; field names may clash.")
        if self.doComputeApCorr and not self.doPsf:
            raise ValueError("Cannot compute aperture correction without doing PSF determination")
        if self.measurement.doApplyApCorr and not self.doComputeApCorr:
            raise ValueError("Cannot apply aperture correction without computing it")
        if self.doPhotoCal and not self.doAstrometry:
            raise ValueError("Cannot do photometric calibration without doing astrometric matching")

    def setDefaults(self):
        self.detection.includeThresholdMultiplier = 10.0
        self.initialMeasurement.prefix = "initial."
        self.initialMeasurement.doApplyApCorr = False
        initflags = [self.initialMeasurement.prefix+x for x in self.measurePsf.starSelector["catalog"].badStarPixelFlags]
        self.measurePsf.starSelector["catalog"].badStarPixelFlags.extend(initflags)
        self.background.binSize = 1024
        self.computeApCorr.alg1.name = "flux.psf"
        self.computeApCorr.alg2.name = "flux.sinc"
        

class CalibrateTask(pipeBase.Task):
    """Calibrate an exposure: measure PSF, subtract background, etc.
    """
    ConfigClass = CalibrateConfig

    def __init__(self, **kwargs):
        pipeBase.Task.__init__(self, **kwargs)
        self.schema = afwTable.SourceTable.makeMinimalSchema()
        self.algMetadata = dafBase.PropertyList()
        self.makeSubtask("repair")
        self.makeSubtask("detection", schema=self.schema)
        self.makeSubtask("initialMeasurement", schema=self.schema, algMetadata=self.algMetadata)
        self.makeSubtask("measurePsf", schema=self.schema)
        self.makeSubtask("measurement", schema=self.schema, algMetadata=self.algMetadata)
        self.makeSubtask("astrometry", schema=self.schema)
        self.makeSubtask("photocal", schema=self.schema)

    def getCalibKeys(self):
        """
        Return a sequence of schema keys that represent fields that should be propagated from
        icSrc to src by ProcessCcdTask.
        """
        return (self.measurePsf.candidateKey, self.measurePsf.usedKey)

    @pipeBase.timeMethod
    def run(self, exposure, defects=None, idFactory=None):
        """Calibrate an exposure: measure PSF, subtract background, measure astrometry and photometry

        @param[in,out]  exposure   Exposure to calibrate; measured PSF will be installed there as well
        @param[in]      defects    List of defects on exposure
        @param[in]      idFactory  afw.table.IdFactory to use for source catalog.
        @return a pipeBase.Struct with fields:
        - backgrounds: A list of background models applied in the calibration phase
        - psf: Point spread function
        - apCorr: Aperture correction
        - sources: Sources used in calibration
        - matches: Astrometric matches
        - matchMeta: Metadata for astrometric matches
        - photocal: Output of photocal subtask
        """
        assert exposure is not None, "No exposure provided"

        self.installInitialPsf(exposure)
        if idFactory is None:
            idFactory = afwTable.IdFactory.makeSimple()
        backgrounds = []
        keepCRs = True                  # At least until we know the PSF
        self.repair.run(exposure, defects=defects, keepCRs=keepCRs)
        self.display('repair', exposure=exposure)
        if self.config.doBackground:
            with self.timer("background"):
                bg, exposure = measAlg.estimateBackground(exposure, self.config.background, subtract=True)
                backgrounds.append(bg)

            self.display('background', exposure=exposure)
        table = afwTable.SourceTable.make(self.schema, idFactory)
        table.setMetadata(self.algMetadata)
        detRet = self.detection.makeSourceCatalog(table, exposure)
        sources = detRet.sources
        if detRet.fpSets.background:
            backgrounds.append(detRet.fpSets.background)

        if self.config.doPsf:
            self.initialMeasurement.measure(exposure, sources)

            if self.config.doAstrometry:
<<<<<<< HEAD
                oldWcs = exposure.getWcs()
                self.astrometry.run(exposure, sources)

            psfRet = self.measurePsf.run(exposure, sources)
=======
                astromRet = self.astrometry.run(exposure, sources)
                matches = astromRet.matches
            else:
                # If doAstrometry is False, we force the Star Selector to either make them itself
                # or hope it doesn't need them.
                matches = None
            psfRet = self.measurePsf.run(exposure, sources, matches=matches)
>>>>>>> c6da78b9
            cellSet = psfRet.cellSet
            psf = psfRet.psf
        else:
            psf, cellSet = None, None

        # Wash, rinse, repeat with proper PSF

        if self.config.doPsf:
            self.repair.run(exposure, defects=defects, keepCRs=None)
            self.display('repair', exposure=exposure)

        if self.config.doBackground:
            # Background estimation ignores (by default) pixels with the
            # DETECTED bit set, so now we re-estimate the background,
            # ignoring sources.  (see BackgroundConfig.ignoredPixelMask)
            with self.timer("background"):
                # Subtract background
                bg, exposure = measAlg.estimateBackground(
                    exposure, self.config.background, subtract=True,
                    statsKeys=('BGMEAN2', 'BGVAR2'))
                self.log.info("Fit and subtracted background")
                backgrounds.append(bg)

            self.display('background', exposure=exposure)

        if self.config.doComputeApCorr or self.config.doAstrometry or self.config.doPhotoCal:
            self.measurement.measure(exposure, sources)   # don't use run, because we don't have apCorr yet

        if self.config.doComputeApCorr:
            assert(self.config.doPsf)
            apCorr = self.computeApCorr(exposure, cellSet)
        else:
            apCorr = None

        if self.measurement.config.doApplyApCorr:
            assert(apCorr is not None)
            self.measurement.applyApCorr(sources, apCorr)

        if self.config.doAstrometry:
            astromRet = self.astrometry.run(exposure, sources)
            matches = astromRet.matches
            matchMeta = astromRet.matchMeta
        else:
            matches, matchMeta = None, None

        if self.config.doPhotoCal:
            assert(matches is not None)
            try:
                photocalRet = self.photocal.run(exposure, matches)
            except Exception, e:
<<<<<<< HEAD
                self.log.log(self.log.WARN, "Failed to determine photometric zero-point: %s" % e)
                photocalRet = None
                self.metadata.set('MAGZERO', float("NaN"))
=======
                self.log.warn("Failed to determine photometric zero-point: %s" % e)
                photocalRet = None
>>>>>>> c6da78b9
                
            if photocalRet:
                self.log.info("Photometric zero-point: %f" % photocalRet.calib.getMagnitude(1.0))
                exposure.getCalib().setFluxMag0(photocalRet.calib.getFluxMag0())
                metadata = exposure.getMetadata()
                # convert to (mag/sec/adu) for metadata
                try:
                    magZero = photocalRet.zp - 2.5 * math.log10(exposure.getCalib().getExptime() )
                    metadata.set('MAGZERO', magZero)
                except:
                    self.log.warn("Could not set normalized MAGZERO in header: no exposure time")
                metadata.set('MAGZERO_RMS', photocalRet.sigma)
                metadata.set('MAGZERO_NOBJ', photocalRet.ngood)
                metadata.set('COLORTERM1', 0.0)
                metadata.set('COLORTERM2', 0.0)
                metadata.set('COLORTERM3', 0.0)    
        else:
            photocalRet = None
<<<<<<< HEAD

=======
        
>>>>>>> c6da78b9
        self.display('calibrate', exposure=exposure, sources=sources, matches=matches)

        return pipeBase.Struct(
            exposure = exposure,
            backgrounds = backgrounds,
            psf = psf,
            apCorr = apCorr,
            sources = sources,
            matches = matches,
            matchMeta = matchMeta,
            photocal = photocalRet,
        )

    def installInitialPsf(self, exposure):
        """Initialise the calibration procedure by setting the PSF to a configuration-defined guess.

        @param[in,out] exposure Exposure to process; fake PSF will be installed here.
        """
        assert exposure, "No exposure provided"
        
        wcs = exposure.getWcs()
        assert wcs, "No wcs in exposure"

        model = self.config.initialPsf.model
        fwhm = self.config.initialPsf.fwhm / wcs.pixelScale().asArcseconds()
        size = self.config.initialPsf.size
        self.log.info("installInitialPsf fwhm=%s pixels; size=%s pixels" % (fwhm, size))
        psf = afwDet.createPsf(model, size, size, fwhm/(2*math.sqrt(2*math.log(2))))
        exposure.setPsf(psf)

    @pipeBase.timeMethod
    def computeApCorr(self, exposure, cellSet):
        """Measure aperture correction

        @param exposure Exposure to process
        @param cellSet Set of cells of PSF stars
        """
        assert exposure, "No exposure provided"
        assert cellSet, "No cellSet provided"
        metadata = dafBase.PropertyList()
        apCorr = measAlg.ApertureCorrection(exposure, cellSet, metadata, self.config.computeApCorr, self.log)
        x0, y0 = exposure.getXY0()
        x, y = exposure.getWidth() / 2.0 + x0, exposure.getHeight() / 2.0 + y0
        value, error = apCorr.computeAt(x, y)
        self.log.info("Central aperture correction using %d/%d stars: %f +/- %f" %
                     (metadata.get("numGoodStars"), metadata.get("numAvailStars"), value, error))
        for key in metadata.names():
            self.metadata.add("apCorr.%s" % key, metadata.get(key))
        # XXX metadata?
        return apCorr<|MERGE_RESOLUTION|>--- conflicted
+++ resolved
@@ -195,12 +195,6 @@
             self.initialMeasurement.measure(exposure, sources)
 
             if self.config.doAstrometry:
-<<<<<<< HEAD
-                oldWcs = exposure.getWcs()
-                self.astrometry.run(exposure, sources)
-
-            psfRet = self.measurePsf.run(exposure, sources)
-=======
                 astromRet = self.astrometry.run(exposure, sources)
                 matches = astromRet.matches
             else:
@@ -208,7 +202,6 @@
                 # or hope it doesn't need them.
                 matches = None
             psfRet = self.measurePsf.run(exposure, sources, matches=matches)
->>>>>>> c6da78b9
             cellSet = psfRet.cellSet
             psf = psfRet.psf
         else:
@@ -259,14 +252,9 @@
             try:
                 photocalRet = self.photocal.run(exposure, matches)
             except Exception, e:
-<<<<<<< HEAD
-                self.log.log(self.log.WARN, "Failed to determine photometric zero-point: %s" % e)
+                self.log.warn("Failed to determine photometric zero-point: %s" % e)
                 photocalRet = None
                 self.metadata.set('MAGZERO', float("NaN"))
-=======
-                self.log.warn("Failed to determine photometric zero-point: %s" % e)
-                photocalRet = None
->>>>>>> c6da78b9
                 
             if photocalRet:
                 self.log.info("Photometric zero-point: %f" % photocalRet.calib.getMagnitude(1.0))
@@ -285,11 +273,7 @@
                 metadata.set('COLORTERM3', 0.0)    
         else:
             photocalRet = None
-<<<<<<< HEAD
-
-=======
-        
->>>>>>> c6da78b9
+
         self.display('calibrate', exposure=exposure, sources=sources, matches=matches)
 
         return pipeBase.Struct(
